--- conflicted
+++ resolved
@@ -18,15 +18,10 @@
     >
       <li v-for="(node, node_index) in category.assets" :key="node_index">
         <SiNodeSprite
-          :class="activeNode === node.id ? 'bg-[#2F80ED]' : ''"
+          :class="activeNode === node.id ? 'bg-action-500' : ''"
           :color="node.color"
           :name="node.name"
-<<<<<<< HEAD
-          class="border-b-2 dark:border-[#525252] hover:bg-[#2F80ED] dark:text-white hover:text-white hover:cursor-pointer"
-=======
           class="border-b-2 dark:border-neutral-600 hover:bg-action-500 dark:text-white hover:text-white hover:cursor-pointer"
-          :class="activeNode === node.id ? 'bg-action-500' : ''"
->>>>>>> 1fd72568
           @click="setActiveNode(node, $event)"
         />
       </li>

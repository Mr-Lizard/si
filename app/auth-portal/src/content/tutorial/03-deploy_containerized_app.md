--- conflicted
+++ resolved
@@ -131,21 +131,12 @@
 
 With the `EC2 Instance` selected, you can look to the `Selected Assets Panel` to check that the user data has been populated: in the Attributes tab, look at the `domain/UserData` field; and in the Code tab, look at the generated JSON code.
 
-<<<<<<< HEAD
 Let's work through the input sockets of your `EC2 Instance` from top to bottom: 
 The next socket is for a __Security Group__ ID. 
 * Grab a `Security Group` from the `Asset Panel`, drop it into the `Region` frame (I like to place the `Security Group` in the upper left corner of the `Region` frame). 
 * connect it to the `EC2 Instance`.
 * The `Security Group` is already qualified with a green checkmark. Easy! 
 * The `Security Group` has a red tools 'Changes' notification - like the one we saw earlier on the `EC2 Instance` - which lets you know that this Resource does not exist yet. This will resolve later, when you click `Apply Changes`.
-=======
-Let's work through the input sockets of your `EC2 Instance` from top to bottom:
-The next socket is for a __Security Group__ ID.
-* Grab a `Security Group` from the `Asset Panel`, drop it into the `Region` frame (I like to place the `Security Group` in the upper left corner of the `Region` frame).
-* Connect it to the `EC2 Instance`.
-* The `Security Group` is already qualified with a green checkmark. Easy!
-* The `Security Group` has a red tools 'Changes' notification - like the one we saw earlier on the `EC2 Instance` - which lets you that this Resource does not exist yet. This will resolve later, when you click `Apply Changes`.
->>>>>>> f5021f09
 
 ![Security Group Added](/tutorial-img/03-deploy_containerized_app/security_group_added.png)
 
@@ -156,15 +147,9 @@
 
 ![Connect a Security Group and Ingress Rule](/tutorial-img/03-deploy_containerized_app/connect_a_security_group_and_ingress_rule.png)
 
-<<<<<<< HEAD
 Investigate the `Ingress` rule in the `Diagram Outline Panel`: 
 * Your `Ingress` rule has a red tools 'Changes' notification. You probably know by now that this is just letting you know the Resource doesn't exist yet. 
 * It also has an orange Qualification warning. Click on the warning icon in the `Diagram Outline Panel` to see why:
-=======
-Investigate the `Ingress` rule in the `Diagram Outline Panel`:
-* Your `Ingress` rule has a red tools 'Changes' notification. You probably know by now that this is just letting you know the Resource doesn't exist yet.
-* It also has has an orange Qualification warning. Click on the warning icon in the `Diagram Outline Panel` to see why:
->>>>>>> f5021f09
 
 ![Warning on Ingress](/tutorial-img/03-deploy_containerized_app/warning_on_ingress.png)
 
@@ -186,13 +171,8 @@
 There is one more open input socket on the `EC2 Instance`: the Image ID socket. In AWS EC2, you use an __AMI ID__ as the Image ID.
 
 * Click the AWS `AMI` asset in the `Asset Panel`, then place it within the `Region` frame on the Canvas below the `Key Pair`.
-<<<<<<< HEAD
-* Connect the `Image ID` output socket on the `AMI` to the corresponding input socket on the `EC2 Instance`. 
-* Click on the Qualification failure in the `Diagram Outline Panel` to see that it needs an Image ID or a Filter. To address this, select the `AMI` and go to the `Selected Assets Panel` and populate <code>domain/ImageId</code> with <code>ami-0ed17ac79c5602c98</code> ([or the latest AMI for us-east-2 available on the CoreOS Download page](https://getfedora.org/en/coreos/download?tab=cloud_launchable&stream=stable&arch=x86_64)). Click Enter and see the Qualification for this `AMI` asset turn from a red X to a green checkmark.
-=======
 * Connect the `Image ID` output socket on the `AMI` to the corrresponding input socket on the `EC2 Instance`.
 * Click on the Qualification failure in the `Diagram Outline Panel` to see that it needs an Image ID. To address this, select the `AMI` and go to the `Selected Assets Panel` and populate <code>domain/ImageId</code> with <code>ami-0ed17ac79c5602c98</code> ([or the latest AMI for us-east-2 available on the CoreOS Download page](https://getfedora.org/en/coreos/download?tab=cloud_launchable&stream=stable&arch=x86_64)). Click Enter and see the Qualification for this `AMI` asset turn from a red X to a green checkmark.
->>>>>>> f5021f09
 
 ![AMI joins the party](/tutorial-img/03-deploy_containerized_app/ami_joins_the_party.png)
 
@@ -206,11 +186,7 @@
 
 Review the `Diagram Outline Panel`:
 * **Four 'Changes' notifications (red tools)**: (no action needed)
-<<<<<<< HEAD
   * Each of the four AWS Assets you used has a red tools 'Changes' notification, which are telling you that these resources do not exist yet. 
-=======
-  * Each of the four AWS Assets you used has a red tools 'Changes' notification, which are telling you that these resource does not exist yet.
->>>>>>> f5021f09
   * These Resources will be created once you click `Apply Changes` in a moment. Once they exist, these notifications will turn green.
 
 * **Two Qualification warnings (orange exclamation points)**: (no action needed)
@@ -245,11 +221,7 @@
 
 * Looking at both the Canvas and the `Diagram Outline Panel`, the red tools 'Changes' notifications have now turned green. The Resources you modeled now exist in AWS, so there are no proposed Changes remaining.
 
-<<<<<<< HEAD
 You can inspect the data about your created Resources by selecting the relevant Asset and clicking on the Resources tab of the `Selected Assets Panel`. Try it with your `EC2 Instance`: open the Resources tab, and notice that once AWS has provisioned your `EC2 Instance` the State will switch to running.
-=======
-You can inspect the data about your created Resources by selecting the relevant Asset and clicking the on the Resource tab of the `Selected Assets Panel`. Try it with your `EC2 Instance`: open the Resource tab, and notice that once AWS has provisioned your `EC2 Instance` the State will switch to running.
->>>>>>> f5021f09
 
 ![Running state on Ec2 Instance](/tutorial-img/03-deploy_containerized_app/running_state_on_ec2_instance.png)
 
@@ -265,82 +237,4 @@
 
 ![Whiskers R We](/tutorial-img/03-deploy_containerized_app/whiskers_r_we.png)
 
-<<<<<<< HEAD
-Congratulations! Cats everywhere thank you.
- 
-___
- 
-# Summary version of the tutorial
-If you want to walk through the action steps of this tutorial - without the context and explanation - you can follow the steps below. 
-
-## 1. Add and Configure a Docker Image:
-* **Add a Docker `Image`** asset to the Canvas from the `Asset Panel`. You will see the progress bar update, indicating that System Initiative is updating the Model of your infrastructure.
-* **Investigate the Qualification failure** by clicking the red X in the `Diagram Outline Panel`. The failure arises because your registry has no Docker `Image` with that name (in the screenshot example, it's 'si-8356'). 
-* **Configure the Asset** 
-  * Go to the `Selected Assets Panel` and change the `si/name` of the Docker `Image` asset to `systeminit/whiskers`. Press 'Enter'. 
-  * Go to the `Selected Assets Panel`, scroll down to `domain/ExposedPorts[0]`, and click on the `+ Add to array` button. In the new field for the ExposedPort, enter the value `80/tcp` and click 'Enter'.
-* The Qualification for this Asset turns from a red X to a green checkmark.
-
-## 2. Add and Configure a CoreOS Butane asset: 
-* **Add a CoreOS `Butane` asset** to the Canvas from the `Asset Panel`.
-* **Connect** the `Container Image` output socket of the Docker `Image` to the matching `Container Image` input socket on your new `Butane` asset. 
-* **Check for Qualification failures**: The `Butane` asset is already qualified with a green checkmark. Easy! 
-
-## 3. Add and Configure an AWS Region**: 
-* **Add an AWS `Region` frame** to the Canvas from the `Asset Panel` and resize it to be a little larger by clicking and dragging the corner of the frame.
-* **Investigate the Qualification failure** in the `Diagram Outline Panel`, and you'll learn that the failure appears because you haven't decided which AWS Region to use. 
-* **Configure the Asset** to resolve the Qualification failure. Select the `Region` frame, and go to the `Selected Assets Panel`. Set the `domain/region` attribute to `us-east-2`. 
-* The Qualification for this `Region` turns from a red X to a green checkmark. 
-
-## 4. Add and Configure an EC2 Instance** 
-* **Add an AWS `EC2 Instance`** and drop it inside the `Region` Frame. I like to put it in the top right corner of the `Region` frame.
-* **Connect** your `Butane` configuration's `User Data` output socket to your `EC2 Instance`'s `User Data` input socket. 
-* **Investigate the Qualification failures** in the `Diagram Outline Panel`, and click 'view details' to see what needs to be done. There are multiple issues here, and some will be resolved as we connect the EC2 instance input sockets to other Assets. Ignore these for now - we'll come back to them shortly. 
-* **No action on the red tools 'Changes' notification**: which just notifies you that this Resource does not exist yet. 
-
-## 5. Add and Configure a Security Group
-* **Add a `Security Group`** to the top left of the Frame.
-* **Connect** the `Security Group` to the `EC2 Instance`. 
-* **Check for Qualification failures**: The `Security Group` is already qualified with a green checkmark. Easy! 
-* **No action on the red tools 'Changes' notification**: which just notifies you that this Resource does not exist yet. 
-
-## 6. Add and Configure an Ingress rule**
-* **Add an AWS `Ingress` asset** from the `Asset Panel`, and place it in the middle of the `Region` frame. 
-* **Connect** the `Security Group` to the `Ingress` rule via their `Security Group ID` sockets. 
-* **Connect** the Docker `Image` to the `Ingress` rule via their `Exposed Ports` sockets. 
-* **Investigate the orange Qualification warning** in the `Diagram Outline Panel`. It needs a Security Group ID, which will be passed through as soon as you `Apply Changes` and the `Security Group` is created. Ignore it for now. 
-* **No action on the red tools 'Changes' notification**: which just notifies you that this Resource does not exist yet. 
-
-## 7. Add and Configure a Key Pair
-* **Add a `Key Pair`** from the `Asset Panel` to your `Region` frame, right underneath your `Ingress` rule
-* **Connect** the `Key Pair` to your `EC2 Instance`.
-* **Check for Qualification failures**: The `Key Pair` is already qualified with a green checkmark. Easy! 
-* **No action on the red tools 'Changes' notification**: which just notifies you that this Resource does not exist yet. 
-
-## 8. Add and Configure an AMI asset 
-* **Add an AWS `AMI` asset** to the `Region` frame below the `Key Pair`.
-* **Connect** the `Image ID` output socket on the `AMI` to the `Image ID` input socket on the `EC2 Instance`.
-* **Investigate the Qualification failure** in the `Diagram Outline Panel`. It needs an Image ID or a Filter. 
- * **Configure the `AMI` asset** to get rid of the Qualification failure. Go to the `Selected Assets Panel` and populate the Attribute <code>domain/ImageId</code> with <code>ami-0ed17ac79c5602c98</code> ([or the latest AMI for us-east-2 available on the CoreOS Download page](https://getfedora.org/en/coreos/download?tab=cloud_launchable&stream=stable&arch=x86_64)). Click Enter.
- * The Qualification for this `AMI` asset turns from a red X to a green checkmark.
-
-## 9. Return to finish configuring the EC2 instance
-* **Investigate the Qualification failure** in the `Diagram Outline Panel`. You need to configure the `/domain/InstanceType` attribute for your `EC2 Instance`. Let's fix that now. 
- * **Configure the `EC2 Instance`** to get rid of the Qualification failure. Select the `EC2 Instance`, go to the `Selected Assets Panel`, scroll down to the `domain/InstanceType` attribute, and set it to <code>t3.micro</code>. 
- * The Qualification for this `EC2 Instance` turns from a red X to a green checkmark.
-
-## 10. Review the Diagram Outline Panel
-* **Four 'Changes' notifications (red tools)**: (no action needed) These notifications tell you that the four AWS Assets you modeled don't exist yet. Once you click `Apply Changes` to create these resources, these notifications will turn green.
-* **Two Qualification warnings (orange exclamation point)**: (no action needed) As mentioned earlier, there's a Qualification warning on the `Ingress` rule, which will resolve once the `Security Group` is created. There's also an orange Qualification warning on the `EC2 Instance`, which will be resolved once the `Key Pair` is created.  
-* Looks like we're good to go! 
-
-## 11. Apply your changes
-* **Click the `Apply Changes` button**, and click it again to confirm the changes. 
-* **Investigate the `Diagram Outline Panel`**: The red tools 'Changes' notifications have now turned green - your Model now matches the Resources we expected in AWS.
-
-## 12. Check out your new website
-* Select your `EC2 Instance` and look in the `Selected Assets Panel`, click the Resources tab, and find the `PublicIpAddress` in the JSON output.
-* Open a new tab in your web browser, and navigate to the address over http (no SSL for these kitties!). You should see the new website for Whiskers R We!
-=======
-Congratulations! Cats everywhere thank you.
->>>>>>> f5021f09
+Congratulations! Cats everywhere thank you.
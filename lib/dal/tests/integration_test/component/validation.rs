--- conflicted
+++ resolved
@@ -290,10 +290,10 @@
             prefix_validation_status = Some(validation_status.clone());
         }
     }
-<<<<<<< HEAD
-    let expected_validation_status =
-        expected_validation_status.expect("did not find expected validation status");
-    assert!(expected_validation_status.errors.is_empty());
+    (
+        match_validation_status.expect("did not find match validation status"),
+        prefix_validation_status.expect("did not find prefix validation status"),
+    )
 }
 
 /// This test ensures that validation statuses correspond to attribute values that exist in an
@@ -366,10 +366,4 @@
     let expected_validation_status =
         expected_validation_status.expect("did not find expected validation status");
     assert!(expected_validation_status.errors.is_empty());
-=======
-    (
-        match_validation_status.expect("did not find match validation status"),
-        prefix_validation_status.expect("did not find prefix validation status"),
-    )
->>>>>>> af68568b
 }
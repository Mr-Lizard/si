<<<<<<< HEAD
// TODO(nick): delete this once all node actions have been restored via component in the new engine.

// impl Node {
//     /// List all "live" [`Nodes`](Node) for a given [`NodeKind`](NodeKind).
//     ///
//     /// The [`DalContext`](crate::DalContext) should be provided with "deletion"
//     /// [`Visibility`](crate::Visibility).
//     pub async fn list_live(ctx: &DalContext, kind: NodeKind) -> NodeResult<Vec<Self>> {
//         let rows = ctx
//             .txns()
//             .await?
//             .pg()
//             .query(
//                 LIST_LIVE,
//                 &[
//                     ctx.tenancy(),
//                     &ctx.visibility().to_deleted(),
//                     &kind.as_ref(),
//                 ],
//             )
//             .await?;
//         Ok(objects_from_rows(rows)?)
//     }

//     /// List all [`Nodes`](Self) of kind [`configuration`](NodeKind::Configuration) in
//     /// [`topological`](https://en.wikipedia.org/wiki/Topological_sorting) order. The order will
//     /// be also be stable.
//     pub async fn list_topologically_sorted_configuration_nodes_with_stable_ordering(
//         ctx: &DalContext,
//         shuffle_edges: bool,
//     ) -> NodeResult<Vec<NodeId>> {
//         let total_start = std::time::Instant::now();
//         let ctx_with_deleted = &ctx.clone_with_delete_visibility();

//         // Gather all nodes with at least one edge.
//         let mut edges = Edge::list_for_kind(ctx_with_deleted, EdgeKind::Configuration)
//             .await
//             .map_err(|e| NodeError::Edge(e.to_string()))?;
//         if shuffle_edges {
//             edges.shuffle(&mut thread_rng());
//         }

//         // Populate the nodes map based on all configuration edges. The "key" is every node with at
//         // least one edge. The "value" is a set of nodes that the "key" node depends on (i.e. the
//         // set of nodes are sources/tails in edges and the "key" node is the destination/head in
//         // in edges).
//         let mut nodes: HashMap<NodeId, HashSet<NodeId>> = HashMap::new();
//         for edge in edges {
//             nodes
//                 .entry(edge.head_node_id())
//                 .and_modify(|set| {
//                     set.insert(edge.tail_node_id());
//                 })
//                 .or_insert_with(|| {
//                     let mut set = HashSet::new();
//                     set.insert(edge.tail_node_id());
//                     set
//                 });
//         }

//         // Add all floating nodes (those without edges).
//         for potential_floating_node in
//             Self::list_for_kind(ctx_with_deleted, NodeKind::Configuration).await?
//         {
//             if nodes.get(&potential_floating_node).is_none() {
//                 nodes.insert(potential_floating_node, HashSet::new());
//             }
//         }

//         // Gather all results based on the nodes and their "depends_on" sets. This is a topological
//         // sort with stable ordering.
//         let mut results = Vec::new();
//         loop {
//             let mut siblings: Vec<NodeId> = Vec::new();

//             // For each node in the map, find siblings (those whose "depends_on" sets are empty)
//             for (node, depends_on) in &mut nodes {
//                 if depends_on.is_empty() {
//                     siblings.push(*node);
//                 }
//             }

//             // If we found no siblings, then we have processed every node in the map and are ready
//             // to exit the loop.
//             if siblings.is_empty() {
//                 break;
//             }

//             // Remove each sibling from the map's "keys".
//             for sibling in &siblings {
//                 nodes.remove(sibling);
//             }

//             // Remove each sibling from the map's "values".
//             nodes.iter_mut().for_each(|(_, depends_on)| {
//                 for sibling in &siblings {
//                     depends_on.remove(sibling);
//                 }
//             });

//             // Provide stable ordering by sorting the siblings before extending the results.
//             siblings.sort();
//             results.extend(siblings);
//         }

//         debug!(
//             "listing topologically sorted configuration nodes with stable ordering took {:?}",
//             total_start.elapsed()
//         );
//         Ok(results)
//     }
// }
=======
use rand::prelude::SliceRandom;
use rand::thread_rng;
use serde::{Deserialize, Serialize};
use si_data_nats::NatsError;
use si_data_pg::PgError;
use std::collections::{HashMap, HashSet};
use telemetry::prelude::*;
use thiserror::Error;

use crate::edge::EdgeKind;
use crate::standard_model::objects_from_rows;
use crate::{
    impl_standard_model, pk, schema::variant::SchemaVariantError, standard_model,
    standard_model_accessor, standard_model_belongs_to, Component, ComponentId, HistoryEventError,
    StandardModel, StandardModelError, Tenancy, Timestamp, Visibility,
};
use crate::{DalContext, Edge, SchemaError, TransactionsError};

const LIST_FOR_KIND: &str = include_str!("queries/node/list_for_kind.sql");
const LIST_LIVE: &str = include_str!("queries/node/list_live.sql");

#[remain::sorted]
#[derive(Error, Debug)]
pub enum NodeError {
    #[error("component is None")]
    ComponentIsNone,
    #[error("edge error: {0}")]
    Edge(String),
    #[error("history event error: {0}")]
    HistoryEvent(#[from] HistoryEventError),
    #[error("nats txn error: {0}")]
    Nats(#[from] NatsError),
    #[error("could not find node with ID: {0}")]
    NotFound(NodeId),
    #[error("pg error: {0}")]
    Pg(#[from] PgError),
    #[error("schema error: {0}")]
    Schema(#[from] SchemaError),
    #[error("cannot find schema id to generate node template")]
    SchemaIdNotFound,
    #[error("cannot generate node template with missing default schema variant")]
    SchemaMissingDefaultVariant,
    #[error("schema variant error: {0}")]
    SchemaVariant(#[from] SchemaVariantError),
    #[error("error serializing/deserializing json: {0}")]
    SerdeJson(#[from] serde_json::Error),
    #[error("standard model error: {0}")]
    StandardModelError(#[from] StandardModelError),
    #[error("transactions error: {0}")]
    Transactions(#[from] TransactionsError),
}

pub type NodeResult<T> = Result<T, NodeError>;

pk!(NodePk);
pk!(NodeId);

/// The kind of a given [`Node`](Node) that corresponds to the [`DiagramKind`](crate::DiagramKind).
#[remain::sorted]
#[derive(
    Deserialize,
    Serialize,
    Debug,
    Copy,
    Clone,
    PartialEq,
    Eq,
    strum::Display,
    strum::EnumString,
    strum::AsRefStr,
    strum::EnumIter,
)]
#[serde(rename_all = "camelCase")]
#[strum(serialize_all = "camelCase")]
pub enum NodeKind {
    /// The [`Node`](Node) used within [`configuration`](crate::DiagramKind::Configuration)
    /// diagrams.
    Configuration,
}

/// A mathematical node that can be used to create [`Edges`](crate::Edge).
#[derive(Deserialize, Serialize, Debug, Clone, PartialEq, Eq)]
pub struct Node {
    pk: NodePk,
    id: NodeId,
    kind: NodeKind,
    #[serde(flatten)]
    tenancy: Tenancy,
    #[serde(flatten)]
    timestamp: Timestamp,
    #[serde(flatten)]
    visibility: Visibility,
    x: String,
    y: String,
    width: Option<String>,
    height: Option<String>,
}

impl_standard_model! {
    model: Node,
    pk: NodePk,
    id: NodeId,
    table_name: "nodes",
    history_event_label_base: "node",
    history_event_message_name: "Node"
}

impl Node {
    #[instrument(skip_all)]
    pub async fn new(ctx: &DalContext, kind: &NodeKind) -> NodeResult<Self> {
        let row = ctx
            .txns()
            .await?
            .pg()
            .query_one(
                "SELECT object FROM node_create_v1($1, $2, $3)",
                &[ctx.tenancy(), ctx.visibility(), &kind.as_ref()],
            )
            .await?;
        let object = standard_model::finish_create_from_row(ctx, row).await?;
        Ok(object)
    }

    standard_model_accessor!(kind, Enum(NodeKind), NodeResult);
    standard_model_accessor!(x, String, NodeResult);
    standard_model_accessor!(y, String, NodeResult);
    standard_model_accessor!(width, Option<String>, NodeResult);
    standard_model_accessor!(height, Option<String>, NodeResult);

    standard_model_belongs_to!(
        lookup_fn: component,
        set_fn: set_component,
        unset_fn: unset_component,
        table: "node_belongs_to_component",
        model_table: "components",
        belongs_to_id: ComponentId,
        returns: Component,
        result: NodeResult,
    );

    /// List all "live" [`Nodes`](Node) for a given [`NodeKind`](NodeKind).
    ///
    /// The [`DalContext`](crate::DalContext) should be provided with "deletion"
    /// [`Visibility`](crate::Visibility).
    pub async fn list_live(ctx: &DalContext, kind: NodeKind) -> NodeResult<Vec<Self>> {
        let rows = ctx
            .txns()
            .await?
            .pg()
            .query(
                LIST_LIVE,
                &[
                    ctx.tenancy(),
                    &ctx.visibility().to_deleted(),
                    &kind.as_ref(),
                ],
            )
            .await?;
        Ok(objects_from_rows(rows)?)
    }

    /// Find all [`NodeIds`](Self) for a given [`NodeKind`].
    #[instrument(skip_all)]
    pub async fn list_for_kind(ctx: &DalContext, kind: NodeKind) -> NodeResult<HashSet<NodeId>> {
        let rows = ctx
            .txns()
            .await?
            .pg()
            .query(
                LIST_FOR_KIND,
                &[ctx.tenancy(), ctx.visibility(), &kind.as_ref()],
            )
            .await?;
        let mut node_ids = HashSet::new();
        for row in rows {
            let node_id: NodeId = row.try_get("node_id")?;
            node_ids.insert(node_id);
        }
        Ok(node_ids)
    }

    // Returns map of node id -> parent node ids
    pub async fn build_graph(
        ctx: &DalContext,
        shuffle_edges: bool,
    ) -> NodeResult<HashMap<NodeId, HashSet<NodeId>>> {
        let total_start = std::time::Instant::now();
        let ctx_with_deleted = &ctx.clone_with_delete_visibility();

        // Gather all nodes with at least one edge.
        let mut edges = Edge::list_for_kind(ctx_with_deleted, EdgeKind::Configuration)
            .await
            .map_err(|e| NodeError::Edge(e.to_string()))?;
        if shuffle_edges {
            edges.shuffle(&mut thread_rng());
        }

        // Populate the nodes map based on all configuration edges. The "key" is every node with at
        // least one edge. The "value" is a set of nodes that the "key" node depends on (i.e. the
        // set of nodes are sources/tails in edges and the "key" node is the destination/head in
        // in edges).
        let mut nodes: HashMap<NodeId, HashSet<NodeId>> = HashMap::new();
        for edge in edges {
            nodes
                .entry(edge.head_node_id())
                .or_default()
                .insert(edge.tail_node_id());
        }

        // Add all floating nodes (those without edges).
        for potential_floating_node in
            Self::list_for_kind(ctx_with_deleted, NodeKind::Configuration).await?
        {
            if nodes.get(&potential_floating_node).is_none() {
                nodes.insert(potential_floating_node, HashSet::new());
            }
        }

        debug!(
            "listing topologically sorted configuration nodes with stable ordering took {:?}",
            total_start.elapsed()
        );
        Ok(nodes)
    }

    /// List all [`Nodes`](Self) of kind [`configuration`](NodeKind::Configuration) in
    /// [`topological`](https://en.wikipedia.org/wiki/Topological_sorting) order. The order will
    /// be also be stable.
    pub async fn list_topologically_sorted_configuration_nodes_with_stable_ordering(
        ctx: &DalContext,
        shuffle_edges: bool,
    ) -> NodeResult<Vec<NodeId>> {
        let total_start = std::time::Instant::now();

        let mut nodes = Self::build_graph(ctx, shuffle_edges).await?;

        // Gather all results based on the nodes and their "depends_on" sets. This is a topological
        // sort with stable ordering.
        let mut results = Vec::new();
        loop {
            let mut siblings: Vec<NodeId> = Vec::new();

            // For each node in the map, find siblings (those whose "depends_on" sets are empty)
            for (node, depends_on) in &mut nodes {
                if depends_on.is_empty() {
                    siblings.push(*node);
                }
            }

            // If we found no siblings, then we have processed every node in the map and are ready
            // to exit the loop.
            if siblings.is_empty() {
                break;
            }

            // Remove each sibling from the map's "keys".
            for sibling in &siblings {
                nodes.remove(sibling);
            }

            // Remove each sibling from the map's "values".
            nodes.iter_mut().for_each(|(_, depends_on)| {
                for sibling in &siblings {
                    depends_on.remove(sibling);
                }
            });

            // Provide stable ordering by sorting the siblings before extending the results.
            siblings.sort();
            results.extend(siblings);
        }

        debug!(
            "listing topologically sorted configuration nodes with stable ordering took {:?}",
            total_start.elapsed()
        );
        Ok(results)
    }

    pub async fn set_geometry(
        &mut self,
        ctx: &DalContext,
        x: impl AsRef<str>,
        y: impl AsRef<str>,
        width: Option<impl AsRef<str>>,
        height: Option<impl AsRef<str>>,
    ) -> NodeResult<()> {
        self.set_x(ctx, x.as_ref()).await?;
        self.set_y(ctx, y.as_ref()).await?;
        self.set_width(ctx, width.as_ref().map(|val| val.as_ref()))
            .await?;
        self.set_height(ctx, height.as_ref().map(|val| val.as_ref()))
            .await?;

        Ok(())
    }
}
>>>>>>> 4ec62941
<|MERGE_RESOLUTION|>--- conflicted
+++ resolved
@@ -1,117 +1,3 @@
-<<<<<<< HEAD
-// TODO(nick): delete this once all node actions have been restored via component in the new engine.
-
-// impl Node {
-//     /// List all "live" [`Nodes`](Node) for a given [`NodeKind`](NodeKind).
-//     ///
-//     /// The [`DalContext`](crate::DalContext) should be provided with "deletion"
-//     /// [`Visibility`](crate::Visibility).
-//     pub async fn list_live(ctx: &DalContext, kind: NodeKind) -> NodeResult<Vec<Self>> {
-//         let rows = ctx
-//             .txns()
-//             .await?
-//             .pg()
-//             .query(
-//                 LIST_LIVE,
-//                 &[
-//                     ctx.tenancy(),
-//                     &ctx.visibility().to_deleted(),
-//                     &kind.as_ref(),
-//                 ],
-//             )
-//             .await?;
-//         Ok(objects_from_rows(rows)?)
-//     }
-
-//     /// List all [`Nodes`](Self) of kind [`configuration`](NodeKind::Configuration) in
-//     /// [`topological`](https://en.wikipedia.org/wiki/Topological_sorting) order. The order will
-//     /// be also be stable.
-//     pub async fn list_topologically_sorted_configuration_nodes_with_stable_ordering(
-//         ctx: &DalContext,
-//         shuffle_edges: bool,
-//     ) -> NodeResult<Vec<NodeId>> {
-//         let total_start = std::time::Instant::now();
-//         let ctx_with_deleted = &ctx.clone_with_delete_visibility();
-
-//         // Gather all nodes with at least one edge.
-//         let mut edges = Edge::list_for_kind(ctx_with_deleted, EdgeKind::Configuration)
-//             .await
-//             .map_err(|e| NodeError::Edge(e.to_string()))?;
-//         if shuffle_edges {
-//             edges.shuffle(&mut thread_rng());
-//         }
-
-//         // Populate the nodes map based on all configuration edges. The "key" is every node with at
-//         // least one edge. The "value" is a set of nodes that the "key" node depends on (i.e. the
-//         // set of nodes are sources/tails in edges and the "key" node is the destination/head in
-//         // in edges).
-//         let mut nodes: HashMap<NodeId, HashSet<NodeId>> = HashMap::new();
-//         for edge in edges {
-//             nodes
-//                 .entry(edge.head_node_id())
-//                 .and_modify(|set| {
-//                     set.insert(edge.tail_node_id());
-//                 })
-//                 .or_insert_with(|| {
-//                     let mut set = HashSet::new();
-//                     set.insert(edge.tail_node_id());
-//                     set
-//                 });
-//         }
-
-//         // Add all floating nodes (those without edges).
-//         for potential_floating_node in
-//             Self::list_for_kind(ctx_with_deleted, NodeKind::Configuration).await?
-//         {
-//             if nodes.get(&potential_floating_node).is_none() {
-//                 nodes.insert(potential_floating_node, HashSet::new());
-//             }
-//         }
-
-//         // Gather all results based on the nodes and their "depends_on" sets. This is a topological
-//         // sort with stable ordering.
-//         let mut results = Vec::new();
-//         loop {
-//             let mut siblings: Vec<NodeId> = Vec::new();
-
-//             // For each node in the map, find siblings (those whose "depends_on" sets are empty)
-//             for (node, depends_on) in &mut nodes {
-//                 if depends_on.is_empty() {
-//                     siblings.push(*node);
-//                 }
-//             }
-
-//             // If we found no siblings, then we have processed every node in the map and are ready
-//             // to exit the loop.
-//             if siblings.is_empty() {
-//                 break;
-//             }
-
-//             // Remove each sibling from the map's "keys".
-//             for sibling in &siblings {
-//                 nodes.remove(sibling);
-//             }
-
-//             // Remove each sibling from the map's "values".
-//             nodes.iter_mut().for_each(|(_, depends_on)| {
-//                 for sibling in &siblings {
-//                     depends_on.remove(sibling);
-//                 }
-//             });
-
-//             // Provide stable ordering by sorting the siblings before extending the results.
-//             siblings.sort();
-//             results.extend(siblings);
-//         }
-
-//         debug!(
-//             "listing topologically sorted configuration nodes with stable ordering took {:?}",
-//             total_start.elapsed()
-//         );
-//         Ok(results)
-//     }
-// }
-=======
 use rand::prelude::SliceRandom;
 use rand::thread_rng;
 use serde::{Deserialize, Serialize};
@@ -301,13 +187,13 @@
         let total_start = std::time::Instant::now();
         let ctx_with_deleted = &ctx.clone_with_delete_visibility();
 
-        // Gather all nodes with at least one edge.
-        let mut edges = Edge::list_for_kind(ctx_with_deleted, EdgeKind::Configuration)
-            .await
-            .map_err(|e| NodeError::Edge(e.to_string()))?;
-        if shuffle_edges {
-            edges.shuffle(&mut thread_rng());
-        }
+        //         // Gather all nodes with at least one edge.
+        //         let mut edges = Edge::list_for_kind(ctx_with_deleted, EdgeKind::Configuration)
+        //             .await
+        //             .map_err(|e| NodeError::Edge(e.to_string()))?;
+        //         if shuffle_edges {
+        //             edges.shuffle(&mut thread_rng());
+        //         }
 
         // Populate the nodes map based on all configuration edges. The "key" is every node with at
         // least one edge. The "value" is a set of nodes that the "key" node depends on (i.e. the
@@ -408,5 +294,4 @@
 
         Ok(())
     }
-}
->>>>>>> 4ec62941
+}
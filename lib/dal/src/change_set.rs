use chrono::{DateTime, Utc};
use postgres_types::ToSql;
use serde::{Deserialize, Serialize};
use si_data_nats::NatsError;
use si_data_pg::{PgError, PgPoolError};
use std::collections::HashMap;
use strum::{Display, EnumString};
use telemetry::prelude::*;
use thiserror::Error;

use crate::standard_model::{object_option_from_row_option, objects_from_rows};
use crate::{
<<<<<<< HEAD
    pk, HistoryActor, HistoryEvent, HistoryEventError, LabelListError, StandardModelError, Tenancy,
    Timestamp, TransactionsError, User, UserError, UserPk, Visibility, WsEvent, WsEventError,
    WsPayload,
=======
    action::ActionBag, pk, Action, ActionError, ActionId, HistoryActor, HistoryEvent,
    HistoryEventError, LabelListError, StandardModelError, Tenancy, Timestamp, TransactionsError,
    User, UserError, UserPk, Visibility, WsEvent, WsEventError, WsPayload,
>>>>>>> 4ec62941
};
use crate::{DalContext, WsEventResult};

const CHANGE_SET_OPEN_LIST: &str = include_str!("queries/change_set/open_list.sql");
const CHANGE_SET_GET_BY_PK: &str = include_str!("queries/change_set/get_by_pk.sql");
// const GET_ACTORS: &str = include_str!("queries/change_set/get_actors.sql");

const BEGIN_MERGE_FLOW: &str = include_str!("queries/change_set/begin_merge_flow.sql");
const CANCEL_MERGE_FLOW: &str = include_str!("queries/change_set/cancel_merge_flow.sql");
const ABANDON_CHANGE_SET: &str = include_str!("queries/change_set/abandon_change_set.sql");

#[remain::sorted]
#[derive(Error, Debug)]
pub enum ChangeSetError {
    #[error(transparent)]
    HistoryEvent(#[from] HistoryEventError),
    #[error("invalid user actor pk")]
    InvalidActor(UserPk),
    #[error("invalid user system init")]
    InvalidUserSystemInit,
    #[error(transparent)]
    LabelList(#[from] LabelListError),
    #[error(transparent)]
    Nats(#[from] NatsError),
    #[error(transparent)]
    Pg(#[from] PgError),
    #[error(transparent)]
    PgPool(#[from] PgPoolError),
    #[error(transparent)]
    SerdeJson(#[from] serde_json::Error),
    #[error(transparent)]
    StandardModel(#[from] StandardModelError),
    #[error(transparent)]
    Transactions(#[from] TransactionsError),
    #[error(transparent)]
    User(#[from] UserError),
    #[error(transparent)]
    WsEvent(#[from] WsEventError),
}

pub type ChangeSetResult<T> = Result<T, ChangeSetError>;

#[remain::sorted]
#[derive(Deserialize, Serialize, Debug, Display, EnumString, PartialEq, Eq, Clone, ToSql)]
pub enum ChangeSetStatus {
    Abandoned,
    Applied,
    Closed,
    Failed,
    NeedsApproval,
    Open,
}

pk!(ChangeSetPk);

#[derive(Deserialize, Serialize, Debug, PartialEq, Eq)]
pub struct ChangeSet {
    pub pk: ChangeSetPk,
    pub name: String,
    pub note: Option<String>,
    pub status: ChangeSetStatus,
    #[serde(flatten)]
    pub tenancy: Tenancy,
    #[serde(flatten)]
    pub timestamp: Timestamp,
}

impl ChangeSet {
    #[instrument(skip(ctx, name, note))]
    pub async fn new(
        ctx: &DalContext,
        name: impl AsRef<str>,
        note: Option<&String>,
    ) -> ChangeSetResult<Self> {
        let name = name.as_ref();
        let note = note.as_ref();
        let row = ctx
            .txns()
            .await?
            .pg()
            .query_one(
                "SELECT object FROM change_set_create_v1($1, $2, $3, $4)",
                &[
                    &name,
                    &note,
                    &ChangeSetStatus::Open.to_string(),
                    ctx.tenancy(),
                ],
            )
            .await?;
        let json: serde_json::Value = row.try_get("object")?;
        let _history_event =
            HistoryEvent::new(ctx, "change_set.create", "Change Set created", &json).await?;
        let object: Self = serde_json::from_value(json)?;
        WsEvent::change_set_created(ctx, object.pk)
            .await?
            .publish_on_commit(ctx)
            .await?;
        Ok(object)
    }

    pub fn generate_name() -> String {
        Utc::now().format("%Y-%m-%d-%H:%M").to_string()
    }

    pub async fn begin_approval_flow(&mut self, ctx: &mut DalContext) -> ChangeSetResult<()> {
        let row = ctx
            .pg_pool()
            .get()
            .await?
            .query_one(BEGIN_MERGE_FLOW, &[&self.pk])
            .await?;
        let updated_at: DateTime<Utc> = row.try_get("updated_at")?;
        self.timestamp.updated_at = updated_at;
        self.status = ChangeSetStatus::NeedsApproval;

        Ok(())
    }

    pub async fn cancel_approval_flow(&mut self, ctx: &mut DalContext) -> ChangeSetResult<()> {
        let row = ctx
            .pg_pool()
            .get()
            .await?
            .query_one(CANCEL_MERGE_FLOW, &[&self.pk])
            .await?;
        let updated_at: DateTime<Utc> = row.try_get("updated_at")?;
        self.timestamp.updated_at = updated_at;
        self.status = ChangeSetStatus::Open;

        Ok(())
    }

    #[instrument(skip(ctx))]
    pub async fn apply(&mut self, ctx: &mut DalContext) -> ChangeSetResult<()> {
        let actor = serde_json::to_value(ctx.history_actor())?;
        let row = ctx
            .txns()
            .await?
            .pg()
            .query_one(
                "SELECT timestamp_updated_at FROM change_set_apply_v1($1, $2, $3)",
                &[&self.pk, &actor, &self.tenancy],
            )
            .await?;
        let updated_at: DateTime<Utc> = row.try_get("timestamp_updated_at")?;
        self.timestamp.updated_at = updated_at;
        self.status = ChangeSetStatus::Applied;
        let _history_event = HistoryEvent::new(
            ctx,
            "change_set.apply",
            "Change Set applied",
            &serde_json::json![{ "pk": &self.pk }],
        )
        .await?;

        let user_pk = match ctx.history_actor() {
            HistoryActor::User(user_pk) => {
                let user = User::get_by_pk(ctx, *user_pk)
                    .await?
                    .ok_or(ChangeSetError::InvalidActor(*user_pk))?;

                Some(user.pk())
            }

            HistoryActor::SystemInit => None,
        };

        WsEvent::change_set_applied(ctx, self.pk, user_pk)
            .await?
            .publish_on_commit(ctx)
            .await?;

        // Update the visibility.
        ctx.update_visibility(Visibility::new_head(false));

        Ok(())
    }

    pub async fn abandon(&mut self, ctx: &mut DalContext) -> ChangeSetResult<()> {
        let row = ctx
            .pg_pool()
            .get()
            .await?
            .query_one(ABANDON_CHANGE_SET, &[&self.pk])
            .await?;
        let updated_at: DateTime<Utc> = row.try_get("updated_at")?;
        self.timestamp.updated_at = updated_at;
        self.status = ChangeSetStatus::Abandoned;

        Ok(())
    }

    #[instrument(skip_all)]
    pub async fn list_open(ctx: &DalContext) -> ChangeSetResult<Vec<Self>> {
        let rows = ctx
            .txns()
            .await?
            .pg()
            .query(CHANGE_SET_OPEN_LIST, &[ctx.tenancy()])
            .await?;
        let results = objects_from_rows(rows)?;
        Ok(results)
    }

    #[instrument(skip_all)]
    pub async fn get_by_pk(
        ctx: &DalContext,
        pk: &ChangeSetPk,
    ) -> ChangeSetResult<Option<ChangeSet>> {
        let row = ctx
            .txns()
            .await?
            .pg()
            .query_opt(CHANGE_SET_GET_BY_PK, &[ctx.tenancy(), &pk])
            .await?;
        let change_set: Option<ChangeSet> = object_option_from_row_option(row)?;
        Ok(change_set)
    }

<<<<<<< HEAD
    // pub async fn sort_actions(&self, ctx: &DalContext) -> ChangeSetResult<()> {
    //     let ctx =
    //         ctx.clone_with_new_visibility(Visibility::new(self.pk, ctx.visibility().deleted_at));
    //     Ok(Action::sort_of_change_set(&ctx).await?)
    // }

    // pub async fn actions(&self, ctx: &DalContext) -> ChangeSetResult<Vec<Action>> {
    //     let ctx =
    //         ctx.clone_with_new_visibility(Visibility::new(self.pk, ctx.visibility().deleted_at));
    //     Ok(Action::find_for_change_set(&ctx).await?)
    // }

    // pub async fn actors(&self, ctx: &DalContext) -> ChangeSetResult<Vec<String>> {
    //     let rows = ctx
    //         .txns()
    //         .await?
    //         .pg()
    //         .query(GET_ACTORS, &[&ctx.tenancy().workspace_pk(), &self.pk])
    //         .await?;

    //     let mut result: Vec<String> = vec![];
    //     for row in rows.into_iter() {
    //         let email: String = row.try_get("email")?;
    //         result.push(email);
    //     }

    //     Ok(result)
    // }

    // pub async fn force_new(ctx: &mut DalContext) -> ChangeSetResult<Option<ChangeSetPk>> {
    //     Ok(if ctx.visibility().is_head() {
    //         let change_set = Self::new(ctx, Self::generate_name(), None).await?;

    //         let new_visibility = Visibility::new(change_set.pk, ctx.visibility().deleted_at);

    //         ctx.update_visibility(new_visibility);

    //         WsEvent::change_set_created(ctx, change_set.pk)
    //             .await?
    //             .publish_on_commit(ctx)
    //             .await?;

    //         Some(change_set.pk)
    //     } else {
    //         None
    //     })
    // }
=======
    pub async fn actions(&self, ctx: &DalContext) -> ChangeSetResult<HashMap<ActionId, ActionBag>> {
        let ctx =
            ctx.clone_with_new_visibility(Visibility::new(self.pk, ctx.visibility().deleted_at));
        Ok(Action::order(&ctx).await?)
    }

    pub async fn actors(&self, ctx: &DalContext) -> ChangeSetResult<Vec<String>> {
        let rows = ctx
            .txns()
            .await?
            .pg()
            .query(GET_ACTORS, &[&ctx.tenancy().workspace_pk(), &self.pk])
            .await?;

        let mut result: Vec<String> = vec![];
        for row in rows.into_iter() {
            let email: String = row.try_get("email")?;
            result.push(email);
        }

        Ok(result)
    }

    pub async fn force_new(ctx: &mut DalContext) -> ChangeSetResult<Option<ChangeSetPk>> {
        Ok(if ctx.visibility().is_head() {
            let change_set = Self::new(ctx, Self::generate_name(), None).await?;

            let new_visibility = Visibility::new(change_set.pk, ctx.visibility().deleted_at);

            ctx.update_visibility(new_visibility);

            WsEvent::change_set_created(ctx, change_set.pk)
                .await?
                .publish_on_commit(ctx)
                .await?;

            Some(change_set.pk)
        } else {
            None
        })
    }
>>>>>>> 4ec62941
}

impl WsEvent {
    pub async fn change_set_created(
        ctx: &DalContext,
        change_set_pk: ChangeSetPk,
    ) -> WsEventResult<Self> {
        WsEvent::new(ctx, WsPayload::ChangeSetCreated(change_set_pk)).await
    }

    pub async fn change_set_abandoned(
        ctx: &DalContext,
        change_set_pk: ChangeSetPk,
        user_pk: Option<UserPk>,
    ) -> WsEventResult<Self> {
        WsEvent::new(
            ctx,
            WsPayload::ChangeSetAbandoned(ChangeSetActorPayload {
                change_set_pk,
                user_pk,
            }),
        )
        .await
    }

    pub async fn change_set_applied(
        ctx: &DalContext,
        change_set_pk: ChangeSetPk,
        user_pk: Option<UserPk>,
    ) -> WsEventResult<Self> {
        WsEvent::new(
            ctx,
            WsPayload::ChangeSetApplied(ChangeSetActorPayload {
                change_set_pk,
                user_pk,
            }),
        )
        .await
    }

    pub async fn change_set_canceled(
        ctx: &DalContext,
        change_set_pk: ChangeSetPk,
    ) -> WsEventResult<Self> {
        WsEvent::new(ctx, WsPayload::ChangeSetCanceled(change_set_pk)).await
    }

    pub async fn change_set_written(ctx: &DalContext) -> WsEventResult<Self> {
        WsEvent::new(
            ctx,
            WsPayload::ChangeSetWritten(ctx.visibility().change_set_pk),
        )
        .await
    }

    pub async fn change_set_merge_vote(
        ctx: &DalContext,
        change_set_pk: ChangeSetPk,
        user_pk: UserPk,
        vote: String,
    ) -> WsEventResult<Self> {
        WsEvent::new(
            ctx,
            WsPayload::ChangeSetMergeVote(ChangeSetMergeVotePayload {
                change_set_pk,
                user_pk,
                vote,
            }),
        )
        .await
    }

    pub async fn change_set_begin_approval_process(
        ctx: &DalContext,
        change_set_pk: ChangeSetPk,
        user_pk: Option<UserPk>,
    ) -> WsEventResult<Self> {
        WsEvent::new(
            ctx,
            WsPayload::ChangeSetBeginApprovalProcess(ChangeSetActorPayload {
                change_set_pk,
                user_pk,
            }),
        )
        .await
    }

    pub async fn change_set_cancel_approval_process(
        ctx: &DalContext,
        change_set_pk: ChangeSetPk,
        user_pk: Option<UserPk>,
    ) -> WsEventResult<Self> {
        WsEvent::new(
            ctx,
            WsPayload::ChangeSetCancelApprovalProcess(ChangeSetActorPayload {
                change_set_pk,
                user_pk,
            }),
        )
        .await
    }
}

#[derive(Clone, Deserialize, Serialize, Debug, PartialEq, Eq)]
#[serde(rename_all = "camelCase")]
pub struct ChangeSetActorPayload {
    change_set_pk: ChangeSetPk,
    user_pk: Option<UserPk>,
}

#[derive(Clone, Deserialize, Serialize, Debug, PartialEq, Eq)]
#[serde(rename_all = "camelCase")]
pub struct ChangeSetMergeVotePayload {
    change_set_pk: ChangeSetPk,
    user_pk: UserPk,
    vote: String,
}<|MERGE_RESOLUTION|>--- conflicted
+++ resolved
@@ -3,22 +3,15 @@
 use serde::{Deserialize, Serialize};
 use si_data_nats::NatsError;
 use si_data_pg::{PgError, PgPoolError};
-use std::collections::HashMap;
 use strum::{Display, EnumString};
 use telemetry::prelude::*;
 use thiserror::Error;
 
 use crate::standard_model::{object_option_from_row_option, objects_from_rows};
 use crate::{
-<<<<<<< HEAD
     pk, HistoryActor, HistoryEvent, HistoryEventError, LabelListError, StandardModelError, Tenancy,
     Timestamp, TransactionsError, User, UserError, UserPk, Visibility, WsEvent, WsEventError,
     WsPayload,
-=======
-    action::ActionBag, pk, Action, ActionError, ActionId, HistoryActor, HistoryEvent,
-    HistoryEventError, LabelListError, StandardModelError, Tenancy, Timestamp, TransactionsError,
-    User, UserError, UserPk, Visibility, WsEvent, WsEventError, WsPayload,
->>>>>>> 4ec62941
 };
 use crate::{DalContext, WsEventResult};
 
@@ -239,17 +232,10 @@
         Ok(change_set)
     }
 
-<<<<<<< HEAD
-    // pub async fn sort_actions(&self, ctx: &DalContext) -> ChangeSetResult<()> {
+    // pub async fn actions(&self, ctx: &DalContext) -> ChangeSetResult<HashMap<ActionId, ActionBag>> {
     //     let ctx =
     //         ctx.clone_with_new_visibility(Visibility::new(self.pk, ctx.visibility().deleted_at));
-    //     Ok(Action::sort_of_change_set(&ctx).await?)
-    // }
-
-    // pub async fn actions(&self, ctx: &DalContext) -> ChangeSetResult<Vec<Action>> {
-    //     let ctx =
-    //         ctx.clone_with_new_visibility(Visibility::new(self.pk, ctx.visibility().deleted_at));
-    //     Ok(Action::find_for_change_set(&ctx).await?)
+    //     Ok(Action::order(&ctx).await?)
     // }
 
     // pub async fn actors(&self, ctx: &DalContext) -> ChangeSetResult<Vec<String>> {
@@ -287,49 +273,6 @@
     //         None
     //     })
     // }
-=======
-    pub async fn actions(&self, ctx: &DalContext) -> ChangeSetResult<HashMap<ActionId, ActionBag>> {
-        let ctx =
-            ctx.clone_with_new_visibility(Visibility::new(self.pk, ctx.visibility().deleted_at));
-        Ok(Action::order(&ctx).await?)
-    }
-
-    pub async fn actors(&self, ctx: &DalContext) -> ChangeSetResult<Vec<String>> {
-        let rows = ctx
-            .txns()
-            .await?
-            .pg()
-            .query(GET_ACTORS, &[&ctx.tenancy().workspace_pk(), &self.pk])
-            .await?;
-
-        let mut result: Vec<String> = vec![];
-        for row in rows.into_iter() {
-            let email: String = row.try_get("email")?;
-            result.push(email);
-        }
-
-        Ok(result)
-    }
-
-    pub async fn force_new(ctx: &mut DalContext) -> ChangeSetResult<Option<ChangeSetPk>> {
-        Ok(if ctx.visibility().is_head() {
-            let change_set = Self::new(ctx, Self::generate_name(), None).await?;
-
-            let new_visibility = Visibility::new(change_set.pk, ctx.visibility().deleted_at);
-
-            ctx.update_visibility(new_visibility);
-
-            WsEvent::change_set_created(ctx, change_set.pk)
-                .await?
-                .publish_on_commit(ctx)
-                .await?;
-
-            Some(change_set.pk)
-        } else {
-            None
-        })
-    }
->>>>>>> 4ec62941
 }
 
 impl WsEvent {
